(*
  atdgen -t test.atd
  atdgen -bs test.atd -open Test_t
*)

type int64 = int <ocaml repr="int64">

type r = {
  a: int;
  b: string;
}

type v = [
  | A of int
  | B of string
] <ocaml repr="classic">

type vl = v list

type vp = [
  | A of int
  | B of string
]

type vpl = vp list

type ro = {
  c: string;
  ?o: int64 option;
}

type t = (int * string * float)

type n = int nullable

<<<<<<< HEAD
type container = {
  id: string;
  children: container list;
}

type recurse = {
  recurse_items: recurse list;
}
type mutual_recurse1 = {
  mutual_recurse2: mutual_recurse2 list;
}
type mutual_recurse2 = {
  mutual_recurse1: mutual_recurse1 list;
}

type rec_list = [ Bool | List of rec_list list]
type rec_option = [Bool | Nullable of rec_option option]
=======
type adapted = [
  | A of a
  | B of b
] <json adapter.ocaml="Atdgen_codec_runtime.Json_adapter.Type_field">

type a = {
  thing: string;
  other_thing: bool;
}

type b = {
  thing: int;
}
>>>>>>> 2074ff46
<|MERGE_RESOLUTION|>--- conflicted
+++ resolved
@@ -33,7 +33,6 @@
 
 type n = int nullable
 
-<<<<<<< HEAD
 type container = {
   id: string;
   children: container list;
@@ -51,7 +50,7 @@
 
 type rec_list = [ Bool | List of rec_list list]
 type rec_option = [Bool | Nullable of rec_option option]
-=======
+
 type adapted = [
   | A of a
   | B of b
@@ -64,5 +63,4 @@
 
 type b = {
   thing: int;
-}
->>>>>>> 2074ff46
+}